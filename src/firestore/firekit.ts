--- conflicted
+++ resolved
@@ -1285,7 +1285,6 @@
     if (_get(userData, 'group')) _set(userDocData, 'orgIds.group', userData.group!.id);
     if (_get(userData, 'family')) _set(userDocData, 'orgIds.family', userData.family!.id);
 
-<<<<<<< HEAD
     //EMILY -> MAYBE COULD BE OPTIMIZED LIKE THIS --PLEASE REVIEW :)
     // const userDdataInfotmation = {
     //   username: 'username',
@@ -1314,21 +1313,8 @@
     //   }
     // }
 
-    const cloudCreateAdminStudent = httpsCallable(this.admin!.functions, 'createstudentaccount');
-    const adminResponse = await cloudCreateAdminStudent({ email, password, userData: userDocData });
-    const adminUid = _get(adminResponse, 'data.adminUid');
-
-    const cloudCreateAppStudent = httpsCallable(this.app!.functions, 'createstudentaccount');
-    const appResponse = await cloudCreateAppStudent({ adminUid, email, password, userData: userDocData });
-    // cloud function returns all relevant Uids (since at this point, all of the associations and claims have been made)
-    const assessmentUid = _get(appResponse, 'data.assessmentUid');
-
-    const cloudUpdateUserClaims = httpsCallable(this.admin!.functions, 'associateassessmentuid');
-    await cloudUpdateUserClaims({ adminUid, assessmentUid });
-=======
     const cloudCreateStudent = httpsCallable(this.admin!.functions, 'createstudentaccount');
     await cloudCreateStudent({ email, password, userData: userDocData });
->>>>>>> 50c34d40
   }
 
   async createNewFamily(
