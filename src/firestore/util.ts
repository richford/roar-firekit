import { initializeApp, getApp } from 'firebase/app';
import {
  Auth,
  browserLocalPersistence,
  browserSessionPersistence,
  connectAuthEmulator,
  getAuth,
  inMemoryPersistence,
  setPersistence,
} from 'firebase/auth';
import { connectFirestoreEmulator, Firestore, getFirestore } from 'firebase/firestore';
import { Functions, connectFunctionsEmulator, getFunctions } from 'firebase/functions';
import _chunk from 'lodash/chunk';
import _difference from 'lodash/difference';
import _get from 'lodash/get';
import _isEmpty from 'lodash/isEmpty';
import _isEqual from 'lodash/isEqual';
import _isPlainObject from 'lodash/isPlainObject';
import _mergeWith from 'lodash/mergeWith';
import _remove from 'lodash/remove';
import _union from 'lodash/union';
import { markRaw } from 'vue';
import { str as crc32 } from 'crc-32';
import { IOrgLists, OrgListKey } from './interfaces';

/** Remove null attributes from an object
 * @function
 * @param {Object} obj - Object to remove null attributes from
 * @returns {Object} Object with null attributes removed
 */
export const removeNull = (obj: object): object => {
  // eslint-disable-next-line @typescript-eslint/no-unused-vars
  return Object.fromEntries(Object.entries(obj).filter(([_, v]) => v !== null));
};

/** Remove undefined attributes from an object
 * @function
 * @param {Object} obj - Object to remove undefined attributes from
 * @returns {Object} Object with undefined attributes removed
 */
export const removeUndefined = (obj: object): object => {
  // eslint-disable-next-line @typescript-eslint/no-unused-vars
  return Object.fromEntries(Object.entries(obj).filter(([_, v]) => v !== undefined));
};

/** Recursively replace values in an object
 * @function
 * @param {Object} obj - Object to recursively replace values in
 * @param {unknown} valueToReplace - Value to replace
 * @param {unknown} replacementValue - Replacement value
 * @returns {Object} Object with values recursively replaced
 */
export const replaceValues = (
  obj: { [key: string]: unknown },
  valueToReplace: unknown = undefined,
  replacementValue: unknown = null,
): { [key: string]: unknown } => {
  return Object.fromEntries(
    Object.entries(obj).map(([key, value]) => {
      if (_isPlainObject(value)) {
        return [key, replaceValues(value as { [key: string]: unknown }, valueToReplace, replacementValue)];
      }
      return [key, value === valueToReplace ? replacementValue : value];
    }),
  );
};

export interface CommonFirebaseConfig {
  projectId: string;
  apiKey: string;
}

export interface EmulatorConfigData extends CommonFirebaseConfig {
  emulatorPorts: {
    db: number;
    auth: number;
    functions: number;
  };
}

export interface RealConfigData extends CommonFirebaseConfig {
  authDomain: string;
  storageBucket: string;
  messagingSenderId: string;
  appId: string;
  measurementId?: string;
}

export type FirebaseConfigData = RealConfigData | EmulatorConfigData;

export const safeInitializeApp = (config: RealConfigData, name: string) => {
  try {
    const app = getApp(name);
    if (!_isEqual(app.options, config)) {
      throw new Error(`There is an existing firebase app named ${name} with different configuration options.`);
    }
    return app;
    // eslint-disable-next-line @typescript-eslint/no-explicit-any
  } catch (error: any) {
    if (error.code === 'app/no-app') {
      return initializeApp(config, name);
    } else {
      throw error;
    }
  }
};

export enum AuthPersistence {
  local = 'local',
  session = 'session',
  none = 'none',
}

export interface MarkRawConfig {
  auth?: boolean;
  db?: boolean;
  functions?: boolean;
}

type FirebaseProduct = Auth | Firestore | Functions;

export const initializeFirebaseProject = async (
  config: FirebaseConfigData,
  name: string,
  authPersistence = AuthPersistence.session,
  markRawConfig: MarkRawConfig = {},
) => {
  const optionallyMarkRaw = <T extends FirebaseProduct>(productKey: string, productInstance: T): T => {
    if (_get(markRawConfig, productKey)) {
      return markRaw(productInstance);
    } else {
      return productInstance;
    }
  };

  if ((config as EmulatorConfigData).emulatorPorts) {
    const app = initializeApp({ projectId: config.projectId, apiKey: config.apiKey }, name);
    const ports = (config as EmulatorConfigData).emulatorPorts;
    const auth = optionallyMarkRaw('auth', getAuth(app));
    const db = optionallyMarkRaw('db', getFirestore(app));
    const functions = optionallyMarkRaw('functions', getFunctions(app));

    connectFirestoreEmulator(db, '127.0.0.1', ports.db);
    connectFunctionsEmulator(functions, '127.0.0.1', ports.functions);

    const originalInfo = console.info;
    // eslint-disable-next-line @typescript-eslint/no-empty-function
    console.info = () => {};
    connectAuthEmulator(auth, `http://127.0.0.1:${ports.auth}`);
    console.info = originalInfo;

    return {
      firebaseApp: app,
      auth,
      db,
      functions,
    };
  } else {
    const app = safeInitializeApp(config as RealConfigData, name);
    const kit = {
      firebaseApp: app,
      auth: optionallyMarkRaw('auth', getAuth(app)),
      db: optionallyMarkRaw('db', getFirestore(app)),
      functions: optionallyMarkRaw('functions', getFunctions(app)),
    };

    // Auth state persistence is set with ``setPersistence`` and specifies how a
    // user session is persisted on a device. We choose in session persistence by
    // default because many students will access the ROAR on shared devices in the
    // classroom.
    if (authPersistence === AuthPersistence.session) {
      await setPersistence(kit.auth, browserSessionPersistence);
    } else if (authPersistence === AuthPersistence.local) {
      await setPersistence(kit.auth, browserLocalPersistence);
    } else if (authPersistence === AuthPersistence.none) {
      await setPersistence(kit.auth, inMemoryPersistence);
    }

    return kit;
  }
};

/** Get unique entries from a single id string and an array of id strings
 *
 * @function
 * @param {string} id - a single id string
 * @param {string[]} idArray - an array of id strings
 * @returns {string[]} the merged array of unique ids
 */
export const mergeIds = (id: string | undefined, idArray: string[] | undefined) => {
  const resultIds: string[] = [];
  if (id) resultIds.push(id);
  if (idArray && idArray.length) resultIds.push(...idArray);

  return [...new Set(resultIds)];
};

export interface IUserDocument {
  districtId?: string;
  schoolId?: string;
  schools?: string[];
  classId?: string;
  classes?: string[];
  groupId?: string;
  groups?: string[];
}

export const getOrgs = (docData: IUserDocument) => {
  const { districtId, schoolId, schools, classId, classes, groupId, groups } = docData;
  const districtIds = mergeIds(districtId, undefined);
  const schoolIds = mergeIds(schoolId, schools);
  const classIds = mergeIds(classId, classes);
  const groupIds = mergeIds(groupId, groups);

  return {
    districtIds,
    schoolIds,
    classIds,
    groupIds,
  };
};

export const userHasSelectedOrgs = (usersOrgs: string[], selectedOrgs: string[]) => {
  // If the selected org list is empty, assume that the user wants all users
  if (selectedOrgs.length === 0) {
    return true;
  }
  return Boolean(usersOrgs.filter((value) => selectedOrgs.includes(value)).length);
};

export const emptyOrg = () => {
  return {
    current: [],
    all: [],
    dates: {},
  };
};

export const emptyOrgList = (): IOrgLists => {
  return {
    districts: [],
    schools: [],
    classes: [],
    groups: [],
    families: [],
  };
};

export const waitFor = (conditionFunction: () => boolean) => {
  // eslint-disable-next-line @typescript-eslint/no-explicit-any
  const poll = (resolve: any) => {
    if (conditionFunction()) resolve();
    else setTimeout(() => poll(resolve), 300);
  };

  return new Promise(poll);
};

/**
 * Merge new game parameters with old parameters with constraints
 *
 * The constraints are:
 * - no new parameters may be added,
 * - no old parameters may be removed,
 * - any parameters that have been changed must have had ``null`` values in ``oldParams``
 *
 * @param oldParams - Old game parameters
 * @param newParams - New game parameters
 * @returns merged game parameters
 */
export const mergeGameParams = (oldParams: { [key: string]: unknown }, newParams: { [key: string]: unknown }) => {
  let keysAdded = false;
  const customizer = (oldValue: unknown, newValue: unknown, key: string) => {
    if (oldValue === null) {
      return newValue;
    }
    if (_isEqual(oldValue, newValue)) {
      return newValue;
    }
    if (oldValue === undefined && newValue !== undefined) {
<<<<<<< HEAD
      throw new Error(`New key detected: ${key}`);
    }
    // else {
    //   throw new Error(`Attempted to change previously non-null value with key ${key}`);
    // }
=======
      keysAdded = true;
      return newValue;
    } else {
      throw new Error(`Attempted to change previously non-null value with key ${key}`);
    }
>>>>>>> 78f4fe96
  };

  const merged = _mergeWith({ ...oldParams }, newParams, customizer);
  const differentKeys = _difference(Object.keys(merged), Object.keys(newParams));
  if (!_isEmpty(differentKeys)) {
    throw new Error(`Detected deleted keys: ${differentKeys.join(', ')}`);
  }

  return {
    keysAdded,
    merged,
  };
};

export const crc32String = (inputString: string) => {
  const modulo = (a: number, b: number) => {
    return a - Math.floor(a / b) * b;
  };

  const toUint32 = (x: number) => {
    return modulo(x, Math.pow(2, 32));
  };

  return toUint32(crc32(inputString)).toString(16);
};

interface IMap {
  id: string;
  [key: string]: unknown;
}

interface IOrgMaps {
  districts?: IMap[];
  schools?: IMap[];
  classes?: IMap[];
  groups?: IMap[];
  families?: IMap[];
}

interface ITreeTableEntry {
  key: string;
  data: IMap;
  children?: ITreeTableEntry[];
}

const treeTableFormat = (orgs: IMap[], orgType: string, startIndex = 0) => {
  return orgs.map((element, index) => ({
    key: (index + startIndex).toString(),
    data: {
      ...element,
      orgType,
    },
  })) as ITreeTableEntry[];
};

export const getTreeTableOrgs = (inputOrgs: IOrgMaps) => {
  const { districts = [], schools = [], classes = [], groups = [], families = [] } = inputOrgs;

  const ttDistricts = treeTableFormat(districts, 'district');
  const ttSchools = treeTableFormat(schools, 'school');
  const ttClasses = treeTableFormat(classes, 'class');

  let topLevelOrgs: ITreeTableEntry[] = [];

  if (districts.length) {
    topLevelOrgs = ttDistricts;
    for (const _school of ttSchools) {
      const districtId = _school.data.districtId;
      const districtIndex = topLevelOrgs.findIndex((district) => district.data.id === districtId);

      // This will return all classes for this school and also remove them from the classes array.
      // At the end, we will add any left over classes as orphaned classes
      const classesForThisSchool = _remove(ttClasses, (c) => c.data.schoolId === _school.data.id);

      if (districtIndex !== -1) {
        const _district = topLevelOrgs[districtIndex];
        if (_district.children === undefined) {
          topLevelOrgs[districtIndex].children = [
            {
              ..._school,
              key: `${_district.key}-0`,
              // This next pattern is a bit funky. It conditionally adds a children field
              // but only if there are any classes for this school.
              ...(classesForThisSchool.length > 0 && {
                children: classesForThisSchool.map((element, index) => ({
                  key: `${_district.key}-0-${index}`,
                  data: element.data,
                })),
              }),
            },
          ];
        } else {
          // eslint-disable-next-line @typescript-eslint/no-non-null-assertion
          topLevelOrgs[districtIndex].children!.push({
            ..._school,
            key: `${_district.key}-${_district.children.length}`,
            ...(classesForThisSchool.length > 0 && {
              children: classesForThisSchool.map((element, index) => ({
                // eslint-disable-next-line @typescript-eslint/no-non-null-assertion
                key: `${_district.key}-${_district.children!.length}-${index}`,
                data: element.data,
              })),
            }),
          });
        }
      } else {
        topLevelOrgs.push({
          ..._school,
          key: `${topLevelOrgs.length}`,
          ...(classesForThisSchool.length > 0 && {
            children: classesForThisSchool.map((element, index) => ({
              // eslint-disable-next-line @typescript-eslint/no-non-null-assertion
              key: `${topLevelOrgs.length}-${index}`,
              data: element.data,
            })),
          }),
        });
      }
    }

    // We have now gone through all of the schools and removed any classes that
    // belong to the supplied schools. If there are any schools left, they
    // should either be direct descendants of a district (rare) or they should
    // be at the top level.
    for (const _class of ttClasses) {
      const districtId = _class.data.districtId;
      const districtIndex = topLevelOrgs.findIndex((district) => district.data.id === districtId);
      if (districtIndex !== -1) {
        // Add this class as a direct descendant of the district
        const _district = topLevelOrgs[districtIndex];
        if (_district.children === undefined) {
          topLevelOrgs[districtIndex].children = [
            {
              key: `${_district.key}-0`,
              data: _class.data,
            },
          ];
        } else {
          // eslint-disable-next-line @typescript-eslint/no-non-null-assertion
          topLevelOrgs[districtIndex].children!.push({
            key: `${_district.key}-${_district.children.length}`,
            data: _class.data,
          });
        }
      } else {
        // Add this class to the top-level orgs
        topLevelOrgs.push({
          key: `${topLevelOrgs.length}`,
          data: _class.data,
        });
      }
    }
  } else if (schools.length) {
    topLevelOrgs = ttSchools;
    for (const _class of ttClasses) {
      const schoolId = _class.data.schoolId;
      const schoolIndex = topLevelOrgs.findIndex((school) => school.data.id === schoolId);
      if (schoolIndex !== -1) {
        const _school = topLevelOrgs[schoolIndex];
        if (_school.children === undefined) {
          topLevelOrgs[schoolIndex].children = [
            {
              ..._class,
              key: `${_school.key}-0`,
            },
          ];
        } else {
          // eslint-disable-next-line @typescript-eslint/no-non-null-assertion
          topLevelOrgs[schoolIndex].children!.push({
            ..._class,
            key: `${_school.key}-${_school.children.length}`,
          });
        }
      } else {
        topLevelOrgs.push({
          ..._class,
          key: `${topLevelOrgs.length}`,
        });
      }
    }
  } else if (classes.length) {
    topLevelOrgs = ttClasses;
  }

  const ttGroups = treeTableFormat(groups, 'group', topLevelOrgs.length);
  topLevelOrgs.push(...ttGroups);

  const ttFamilies = treeTableFormat(families, 'family', topLevelOrgs.length);
  topLevelOrgs.push(...ttFamilies);

  return topLevelOrgs;
};

export const chunkOrgLists = ({ orgs, chunkSize = 30 }: { orgs?: IOrgLists; chunkSize: number }) => {
  if (!orgs) return [undefined];

  const allOrgs: string[] = _union(...Object.values(orgs));
  if (allOrgs.length <= chunkSize) return [orgs];

  const chunkedOrgs = _chunk(allOrgs, chunkSize);
  return chunkedOrgs.map((chunk) => {
    const orgChunk = emptyOrgList();
    for (const org of chunk) {
      for (const orgType in orgChunk) {
        orgChunk[orgType as OrgListKey].push(org);
      }
    }

    return orgChunk;
  });
};<|MERGE_RESOLUTION|>--- conflicted
+++ resolved
@@ -278,19 +278,11 @@
       return newValue;
     }
     if (oldValue === undefined && newValue !== undefined) {
-<<<<<<< HEAD
-      throw new Error(`New key detected: ${key}`);
-    }
-    // else {
-    //   throw new Error(`Attempted to change previously non-null value with key ${key}`);
-    // }
-=======
       keysAdded = true;
       return newValue;
     } else {
       throw new Error(`Attempted to change previously non-null value with key ${key}`);
     }
->>>>>>> 78f4fe96
   };
 
   const merged = _mergeWith({ ...oldParams }, newParams, customizer);
